const truffleConfig = require('@gnosis.pm/util-contracts/src/util/truffleConfig')

const DEFAULT_GAS_PRICE_GWEI = 5
const DEFAULT_GAS_LIMIT = 6721975
const DEFAULT_MNEMONIC = 'candy maple cake sugar pudding cream honey rich smooth crumble sweet treat'

// Load env vars
require('dotenv').config()

// Get the mnemonic
const privateKey = process.env.PK
let mnemonic = process.env.MNEMONIC
if (!privateKey && !mnemonic) {
  mnemonic = DEFAULT_MNEMONIC
}

// Solc
const compatibilityTruffle4 = true
let solcUseDocker, solcVersion
if (!compatibilityTruffle4) {
  // Use truffle 5
  solcUseDocker = process.env.SOLC_USE_DOCKER === 'true' || false
  solcVersion = '0.5.0'
}

// Gas price
const gasPriceGWei = process.env.GAS_PRICE_GWEI || DEFAULT_GAS_PRICE_GWEI

// Gas limit
const gas = process.env.GAS_LIMIT || DEFAULT_GAS_LIMIT

// Allow to add an aditional network (useful for docker-compose setups)
//  i.e. NETWORK='{ "name": "docker", "networkId": "99999", "url": "http://rpc:8545", "gas": "6700000", "gasPrice": "25000000000"  }'
let aditionalNetwork = process.env.NETWORK ? JSON.parse(process.env.NETWORK) : null

module.exports = {
<<<<<<< HEAD
  ...truffleConfig({
    mnemonic,
    privateKey,
    gasPriceGWei,
    gas,
    aditionalNetwork,
    optimizedEnabled: false,
    solcUseDocker,
    solcVersion,
    compatibilityTruffle4
  }),
  // https://github.com/mochajs/mocha/wiki/Using-mocha-programmatically#set-options
  mocha: {

  }
}
=======
  networks: {
    development: {
      host: "localhost",
      port: 8545,
      network_id: "*", // Match any network id
      gas: 6000000,
      gasPrice: 25000000000
    },
    rinkeby: {
      provider: () => {
        return new HDWalletProvider(mnemonic, 'https://rinkeby.infura.io/' + token)
      },
      network_id: '4',
      gas: 6700000,
      gasPrice: 1000000000, // 1 Gwei
    },
    mainnet: {
      provider: () => {
        return new HDWalletProvider(mnemonic, 'https://mainnet.infura.io/' + token)
      },
      network_id: '1',
      gas: 6700000,
      gasPrice: 25000000000, // 25 Gwei
    }
  },
  solc: {
    version: '0.5.0',
    optimizer: {
      enabled: false
    },
  },
};
>>>>>>> c7e62b87
<|MERGE_RESOLUTION|>--- conflicted
+++ resolved
@@ -1,3 +1,4 @@
+require('eth-lightwallet')
 const truffleConfig = require('@gnosis.pm/util-contracts/src/util/truffleConfig')
 
 const DEFAULT_GAS_PRICE_GWEI = 5
@@ -34,7 +35,6 @@
 let aditionalNetwork = process.env.NETWORK ? JSON.parse(process.env.NETWORK) : null
 
 module.exports = {
-<<<<<<< HEAD
   ...truffleConfig({
     mnemonic,
     privateKey,
@@ -50,38 +50,4 @@
   mocha: {
 
   }
-}
-=======
-  networks: {
-    development: {
-      host: "localhost",
-      port: 8545,
-      network_id: "*", // Match any network id
-      gas: 6000000,
-      gasPrice: 25000000000
-    },
-    rinkeby: {
-      provider: () => {
-        return new HDWalletProvider(mnemonic, 'https://rinkeby.infura.io/' + token)
-      },
-      network_id: '4',
-      gas: 6700000,
-      gasPrice: 1000000000, // 1 Gwei
-    },
-    mainnet: {
-      provider: () => {
-        return new HDWalletProvider(mnemonic, 'https://mainnet.infura.io/' + token)
-      },
-      network_id: '1',
-      gas: 6700000,
-      gasPrice: 25000000000, // 25 Gwei
-    }
-  },
-  solc: {
-    version: '0.5.0',
-    optimizer: {
-      enabled: false
-    },
-  },
-};
->>>>>>> c7e62b87
+}