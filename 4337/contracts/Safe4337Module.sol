--- conflicted
+++ resolved
@@ -99,14 +99,7 @@
      * @param data Data payload of the user operation.
      * @param operation Operation type of the user operation.
      */
-<<<<<<< HEAD
-    function executeUserOp(address to, uint256 value, bytes calldata data, uint8 operation) external {
-        address entryPoint = _msgSender();
-        require(entryPoint == SUPPORTED_ENTRYPOINT, "Unsupported entry point");
-
-=======
     function executeUserOp(address to, uint256 value, bytes memory data, uint8 operation) external onlySupportedEntryPoint {
->>>>>>> 2be9b0cd
         require(ISafe(msg.sender).execTransactionFromModule(to, value, data, operation), "Execution failed");
     }
 
@@ -117,14 +110,7 @@
      * @param data Data payload of the user operation.
      * @param operation Operation type of the user operation.
      */
-<<<<<<< HEAD
-    function executeUserOpWithErrorString(address to, uint256 value, bytes calldata data, uint8 operation) external {
-        address entryPoint = _msgSender();
-        require(entryPoint == SUPPORTED_ENTRYPOINT, "Unsupported entry point");
-
-=======
     function executeUserOpWithErrorString(address to, uint256 value, bytes memory data, uint8 operation) external onlySupportedEntryPoint {
->>>>>>> 2be9b0cd
         (bool success, bytes memory returnData) = ISafe(msg.sender).execTransactionFromModuleReturnData(to, value, data, operation);
         if (!success) {
             // solhint-disable-next-line no-inline-assembly
